--- conflicted
+++ resolved
@@ -57,11 +57,8 @@
  safe-cli send-erc20 0xsafeaddress https://sepolia.drpc.org 0xtoaddress 0xtokenaddres wei-amount --private-key key1 --private-key key2 --private-key keyN
  safe-cli send-custom 0xsafeaddress https://sepolia.drpc.org 0xtoaddress value 0xtxdata --private-key key1 --private-key key2 --private-key keyN
 
-<<<<<<< HEAD
  safe-cli tx-builder 0xsafeaddress https://sepolia.drpc.org  ./path/to/exported/tx-builder/file.json --private-key key1 --private-key keyN
 
-=======
->>>>>>> ddd66d66
 ╭─ Arguments ─────────────────────────────────────────────────────────────────────────────────────────────────────────────────────────────────────────────────────────────────────────────────────────────────────────────────────────────────────────────────────────────────────────────────────────────────────╮
 │ *    address       CHECKSUMADDRESS  The address of the Safe, or an owner address if --get-safes-from-owner is specified. [required]                                                                                                                                                                             │
 │ *    node_url      TEXT             Ethereum node url. [required]                                                                                                                                                                                                                                               │
@@ -80,40 +77,25 @@
  send-erc20
  send-erc721
  send-custom
-<<<<<<< HEAD
  tx-builder
-=======
->>>>>>> ddd66d66
  version
 
  Use the --help option of each command to see the usage options.
 ```
 
-<<<<<<< HEAD
 To execute transactions unattended, or execute transactions from a json exported from the tx_builder you can use:
-
-```bash
-safe-cli send-ether 0xsafeaddress https://sepolia.drpc.org 0xtoaddress wei-amount --private-key key1 --private-key key1 --private-key keyN
-safe-cli send-erc721 0xsafeaddress https://sepolia.drpc.org 0xtoaddress 0xtokenaddres id --private-key key1 --private-key key2 --private-key keyN
-safe-cli send-erc20 0xsafeaddress https://sepolia.drpc.org 0xtoaddress 0xtokenaddres wei-amount --private-key key1 --private-key key2 --private-key keyN
-safe-cli send-custom 0xsafeaddress https://sepolia.drpc.org 0xtoaddress value 0xtxdata --private-key key1 --private-key key2 --private-key keyN
-
-safe-cli tx-builder 0xsafeaddress https://sepolia.drpc.org  ./path/to/exported/tx-builder/file.json --private-key key1 --private-key keyN
-```
-
-=======
-To execute transactions unattended you can use:
 
 ```bash
 safe-cli send-ether 0xsafeaddress https://sepolia.drpc.org 0xtoaddress wei-amount --private-key key1 --private-key key1 --private-key keyN --non-interactive
 safe-cli send-erc721 0xsafeaddress https://sepolia.drpc.org 0xtoaddress 0xtokenaddres id --private-key key1 --private-key key2 --private-key keyN --non-interactive
 safe-cli send-erc20 0xsafeaddress https://sepolia.drpc.org 0xtoaddress 0xtokenaddres wei-amount --private-key key1 --private-key key2 --private-key keyN --non-interactive
 safe-cli send-custom 0xsafeaddress https://sepolia.drpc.org 0xtoaddress value 0xtxdata --private-key key1 --private-key key2 --private-key keyN --non-interactive
+
+safe-cli tx-builder 0xsafeaddress https://sepolia.drpc.org  ./path/to/exported/tx-builder/file.json --private-key key1 --private-key keyN --non-interactive
 ```
 
 It is possible to use the environment variable `SAFE_CLI_INTERACTIVE=0` to avoid user interactions. The `--non-interactive` option have more priority than environment variable.
 
->>>>>>> ddd66d66
 ### Safe-Creator
 
 ```bash
