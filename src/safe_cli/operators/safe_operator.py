--- conflicted
+++ resolved
@@ -151,17 +151,11 @@
     executed_transactions: List[str]
     _safe_cli_info: Optional[SafeCliInfo]
     require_all_signatures: bool
-<<<<<<< HEAD
-    no_input: bool
-
-    def __init__(self, address: ChecksumAddress, node_url: str, no_input: bool = False):
-=======
     interactive: bool
 
     def __init__(
         self, address: ChecksumAddress, node_url: str, interactive: bool = True
     ):
->>>>>>> ddd66d66
         self.address = address
         self.node_url = node_url
         self.ethereum_client = EthereumClient(self.node_url)
@@ -192,11 +186,7 @@
             True  # Require all signatures to be present to send a tx
         )
         self.hw_wallet_manager = get_hw_wallet_manager()
-<<<<<<< HEAD
-        self.no_input = no_input  # Disable prompt dialogs
-=======
         self.interactive = interactive  # Disable prompt dialogs
->>>>>>> ddd66d66
 
     @cached_property
     def last_default_fallback_handler_address(self) -> ChecksumAddress:
@@ -299,11 +289,7 @@
                     )
                     self.default_sender = account
             except ValueError:
-<<<<<<< HEAD
-                if self.no_input:
-=======
                 if not self.interactive:
->>>>>>> ddd66d66
                     raise SafeOperatorException(f"Cannot load key={key}")
                 print_formatted_text(HTML(f"<ansired>Cannot load key={key}</ansired>"))
 
@@ -957,11 +943,7 @@
             else:
                 call_result = safe_tx.call(self.hw_wallet_manager.sender.address)
             print_formatted_text(HTML(f"Result: <ansigreen>{call_result}</ansigreen>"))
-<<<<<<< HEAD
-            if self.no_input or yes_or_no_question(
-=======
             if not self.interactive or yes_or_no_question(
->>>>>>> ddd66d66
                 "Do you want to execute tx " + str(safe_tx)
             ):
                 if self.default_sender:
@@ -1022,11 +1004,7 @@
         try:
             multisend = MultiSend(ethereum_client=self.ethereum_client)
         except ValueError:
-<<<<<<< HEAD
-            if self.no_input:
-=======
             if not self.interactive:
->>>>>>> ddd66d66
                 raise SafeOperatorException(
                     "Multisend contract is not deployed on this network and it's required for batching txs"
                 )
