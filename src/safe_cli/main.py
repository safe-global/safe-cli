#!/bin/env python3
<<<<<<< HEAD
import json
import sys
from pathlib import Path
from typing import Annotated, List

import typer
from eth_typing import ChecksumAddress
from hexbytes import HexBytes
from typer.main import get_command, get_command_name
=======
import os
import sys
from typing import Annotated, List

import typer
from art import text2art
from eth_typing import ChecksumAddress
from hexbytes import HexBytes
from prompt_toolkit import HTML, print_formatted_text
from typer.main import get_command, get_command_name
from web3 import Web3
>>>>>>> ddd66d66

from . import VERSION
from .argparse_validators import check_hex_str
from .operators import SafeOperator
from .safe_cli import SafeCli
<<<<<<< HEAD
from .tx_builder.tx_builder_file_decoder import convert_to_proposed_transactions
=======
>>>>>>> ddd66d66
from .typer_validators import (
    ChecksumAddressParser,
    HexBytesParser,
    check_ethereum_address,
    check_private_keys,
)
from .utils import get_safe_from_owner
<<<<<<< HEAD
=======

app = typer.Typer(name="Safe CLI")


def _build_safe_operator_and_load_keys(
    safe_address: ChecksumAddress,
    node_url: str,
    private_keys: List[str],
    interactive: bool,
) -> SafeOperator:
    safe_operator = SafeOperator(safe_address, node_url, interactive=interactive)
    safe_operator.load_cli_owners(private_keys)
    return safe_operator


def _check_interactive_mode(interactive_mode: bool) -> bool:
    if not interactive_mode:
        return False

    # --non-interactive arg > env var.
    env_var = os.getenv("SAFE_CLI_INTERACTIVE")
    if env_var:
        return env_var.lower() in ("true", "1", "yes")

    return True


# Common Options
safe_address_option = Annotated[
    ChecksumAddress,
    typer.Argument(
        help="The address of the Safe.",
        callback=check_ethereum_address,
        click_type=ChecksumAddressParser(),
        show_default=False,
    ),
]
node_url_option = Annotated[
    str, typer.Argument(help="Ethereum node url.", show_default=False)
]
to_option = Annotated[
    ChecksumAddress,
    typer.Argument(
        help="The address of destination.",
        callback=check_ethereum_address,
        click_type=ChecksumAddressParser(),
        show_default=False,
    ),
]
interactive_option = Annotated[
    bool,
    typer.Option(
        "--interactive/--non-interactive",
        help=(
            "Enable interactive mode to allow user input during execution. "
            "Use --non-interactive to disable prompts and run unattended. "
            "This is useful for scripting and automation where no user intervention is required."
        ),
        rich_help_panel="Optional Arguments",
        callback=_check_interactive_mode,
    ),
]


@app.command()
def send_ether(
    safe_address: safe_address_option,
    node_url: node_url_option,
    to: to_option,
    value: Annotated[
        int, typer.Argument(help="Amount of ether in wei to send.", show_default=False)
    ],
    private_key: Annotated[
        List[str],
        typer.Option(
            help="List of private keys of signers.",
            rich_help_panel="Optional Arguments",
            show_default=False,
            callback=check_private_keys,
        ),
    ] = None,
    safe_nonce: Annotated[
        int,
        typer.Option(
            help="Force nonce for tx_sender",
            rich_help_panel="Optional Arguments",
            show_default=False,
        ),
    ] = None,
    interactive: interactive_option = True,
):
    safe_operator = _build_safe_operator_and_load_keys(
        safe_address, node_url, private_key, interactive
    )
    safe_operator.send_ether(to, value, safe_nonce=safe_nonce)
>>>>>>> ddd66d66

app = typer.Typer(name="Safe CLI")

<<<<<<< HEAD

def _build_safe_operator_and_load_keys(
    safe_address: ChecksumAddress, node_url: str, private_keys: List[str]
) -> SafeOperator:
    safe_operator = SafeOperator(safe_address, node_url, no_input=True)
    safe_operator.load_cli_owners(private_keys)
    return safe_operator


@app.command()
def send_ether(
    safe_address: Annotated[
        ChecksumAddress,
        typer.Argument(
            help="The address of the Safe.",
            callback=check_ethereum_address,
            click_type=ChecksumAddressParser(),
            show_default=False,
        ),
    ],
    node_url: Annotated[
        str, typer.Argument(help="Ethereum node url.", show_default=False)
    ],
    to: Annotated[
        ChecksumAddress,
        typer.Argument(
            help="The address of destination.",
            callback=check_ethereum_address,
            click_type=ChecksumAddressParser(),
            show_default=False,
        ),
    ],
    value: Annotated[
        int, typer.Argument(help="Amount of ether in wei to send.", show_default=False)
    ],
    private_key: Annotated[
        List[str],
        typer.Option(
            help="List of private keys of signers.",
            rich_help_panel="Optional Arguments",
            show_default=False,
            callback=check_private_keys,
        ),
    ] = None,
    safe_nonce: Annotated[
        int,
        typer.Option(
            help="Force nonce for tx_sender",
            rich_help_panel="Optional Arguments",
            show_default=False,
        ),
    ] = None,
):
    safe_operator = _build_safe_operator_and_load_keys(
        safe_address, node_url, private_key
    )
    safe_operator.send_ether(to, value, safe_nonce=safe_nonce)


@app.command()
def send_erc20(
    safe_address: Annotated[
        ChecksumAddress,
        typer.Argument(
            help="The address of the Safe.",
            callback=check_ethereum_address,
            click_type=ChecksumAddressParser(),
            show_default=False,
        ),
    ],
    node_url: Annotated[
        str, typer.Argument(help="Ethereum node url.", show_default=False)
    ],
    to: Annotated[
        ChecksumAddress,
        typer.Argument(
            help="The address of destination.",
            callback=check_ethereum_address,
            click_type=ChecksumAddressParser(),
            show_default=False,
        ),
    ],
=======
@app.command()
def send_erc20(
    safe_address: safe_address_option,
    node_url: node_url_option,
    to: to_option,
>>>>>>> ddd66d66
    token_address: Annotated[
        ChecksumAddress,
        typer.Argument(
            help="Erc20 token address.",
            callback=check_ethereum_address,
            click_type=ChecksumAddressParser(),
            show_default=False,
        ),
    ],
    amount: Annotated[
        int,
        typer.Argument(
            help="Amount of erc20 tokens in wei to send.", show_default=False
        ),
    ],
    private_key: Annotated[
        List[str],
        typer.Option(
            help="List of private keys of signers.",
            rich_help_panel="Optional Arguments",
            show_default=False,
            callback=check_private_keys,
        ),
    ] = None,
    safe_nonce: Annotated[
        int,
        typer.Option(
            help="Force nonce for tx_sender",
            rich_help_panel="Optional Arguments",
            show_default=False,
        ),
    ] = None,
<<<<<<< HEAD
):
    safe_operator = _build_safe_operator_and_load_keys(
        safe_address, node_url, private_key
    )
    safe_operator.send_erc20(to, token_address, amount, safe_nonce=safe_nonce)


@app.command()
def send_erc721(
    safe_address: Annotated[
        ChecksumAddress,
        typer.Argument(
            help="The address of the Safe.",
            callback=check_ethereum_address,
            click_type=ChecksumAddressParser(),
            show_default=False,
        ),
    ],
    node_url: Annotated[
        str, typer.Argument(help="Ethereum node url.", show_default=False)
    ],
    to: Annotated[
        ChecksumAddress,
        typer.Argument(
            help="The address of destination.",
            callback=check_ethereum_address,
            click_type=ChecksumAddressParser(),
            show_default=False,
        ),
    ],
    token_address: Annotated[
        ChecksumAddress,
        typer.Argument(
            help="Erc721 token address.",
            callback=check_ethereum_address,
            click_type=ChecksumAddressParser(),
            show_default=False,
        ),
    ],
    token_id: Annotated[
        int, typer.Argument(help="Erc721 token id.", show_default=False)
    ],
    private_key: Annotated[
        List[str],
        typer.Option(
            help="List of private keys of signers.",
            rich_help_panel="Optional Arguments",
            show_default=False,
            callback=check_private_keys,
        ),
    ] = None,
    safe_nonce: Annotated[
        int,
        typer.Option(
            help="Force nonce for tx_sender",
            rich_help_panel="Optional Arguments",
            show_default=False,
        ),
    ] = None,
):
    safe_operator = _build_safe_operator_and_load_keys(
        safe_address, node_url, private_key
    )
    safe_operator.send_erc721(to, token_address, token_id, safe_nonce=safe_nonce)


@app.command()
def send_custom(
    safe_address: Annotated[
        ChecksumAddress,
        typer.Argument(
            help="The address of the Safe.",
=======
    interactive: interactive_option = True,
):
    safe_operator = _build_safe_operator_and_load_keys(
        safe_address, node_url, private_key, interactive
    )
    safe_operator.send_erc20(to, token_address, amount, safe_nonce=safe_nonce)


@app.command()
def send_erc721(
    safe_address: safe_address_option,
    node_url: node_url_option,
    to: to_option,
    token_address: Annotated[
        ChecksumAddress,
        typer.Argument(
            help="Erc721 token address.",
>>>>>>> ddd66d66
            callback=check_ethereum_address,
            click_type=ChecksumAddressParser(),
            show_default=False,
        ),
    ],
<<<<<<< HEAD
    node_url: Annotated[
        str, typer.Argument(help="Ethereum node url.", show_default=False)
    ],
    to: Annotated[
        ChecksumAddress,
        typer.Argument(
            help="The address of destination.",
            callback=check_ethereum_address,
            click_type=ChecksumAddressParser(),
            show_default=False,
        ),
    ],
    value: Annotated[int, typer.Argument(help="Value to send.", show_default=False)],
    data: Annotated[
        HexBytes,
        typer.Argument(
            help="HexBytes data to send.",
            callback=check_hex_str,
            click_type=HexBytesParser(),
            show_default=False,
        ),
=======
    token_id: Annotated[
        int, typer.Argument(help="Erc721 token id.", show_default=False)
>>>>>>> ddd66d66
    ],
    private_key: Annotated[
        List[str],
        typer.Option(
            help="List of private keys of signers.",
            rich_help_panel="Optional Arguments",
            show_default=False,
            callback=check_private_keys,
        ),
    ] = None,
    safe_nonce: Annotated[
        int,
        typer.Option(
            help="Force nonce for tx_sender",
            rich_help_panel="Optional Arguments",
            show_default=False,
        ),
    ] = None,
<<<<<<< HEAD
    delegate: Annotated[
        bool,
        typer.Option(
            help="Use DELEGATE_CALL. By default use CALL",
            rich_help_panel="Optional Arguments",
        ),
    ] = False,
):
    safe_operator = _build_safe_operator_and_load_keys(
        safe_address, node_url, private_key
    )
    safe_operator.send_custom(
        to, value, data, safe_nonce=safe_nonce, delegate_call=delegate
    )


@app.command()
def tx_builder(
    safe_address: Annotated[
        ChecksumAddress,
        typer.Argument(
            help="The address of the Safe.",
            callback=check_ethereum_address,
            click_type=ChecksumAddressParser(),
            show_default=False,
        ),
    ],
    node_url: Annotated[
        str, typer.Argument(help="Ethereum node url.", show_default=False)
    ],
    file_path: Annotated[
        Path,
        typer.Argument(
            exists=True,
            file_okay=True,
            dir_okay=False,
            writable=False,
            readable=True,
            resolve_path=True,
            help="File path with tx_builder data.",
            show_default=False,
        ),
    ],
    private_key: Annotated[
        List[str],
        typer.Option(
            help="List of private keys of signers.",
            rich_help_panel="Optional Arguments",
            show_default=False,
            callback=check_private_keys,
        ),
    ] = None,
):
    safe_operator = _build_safe_operator_and_load_keys(
        safe_address, node_url, private_key
=======
    interactive: interactive_option = True,
):
    safe_operator = _build_safe_operator_and_load_keys(
        safe_address, node_url, private_key, interactive
    )
    safe_operator.send_erc721(to, token_address, token_id, safe_nonce=safe_nonce)


@app.command()
def send_custom(
    safe_address: safe_address_option,
    node_url: node_url_option,
    to: to_option,
    value: Annotated[int, typer.Argument(help="Value to send.", show_default=False)],
    data: Annotated[
        HexBytes,
        typer.Argument(
            help="HexBytes data to send.",
            callback=check_hex_str,
            click_type=HexBytesParser(),
            show_default=False,
        ),
    ],
    private_key: Annotated[
        List[str],
        typer.Option(
            help="List of private keys of signers.",
            rich_help_panel="Optional Arguments",
            show_default=False,
            callback=check_private_keys,
        ),
    ] = None,
    safe_nonce: Annotated[
        int,
        typer.Option(
            help="Force nonce for tx_sender",
            rich_help_panel="Optional Arguments",
            show_default=False,
        ),
    ] = None,
    delegate: Annotated[
        bool,
        typer.Option(
            help="Use DELEGATE_CALL. By default use CALL",
            rich_help_panel="Optional Arguments",
        ),
    ] = False,
    interactive: interactive_option = True,
):
    safe_operator = _build_safe_operator_and_load_keys(
        safe_address, node_url, private_key, interactive
    )
    safe_operator.send_custom(
        to, value, data, safe_nonce=safe_nonce, delegate_call=delegate
>>>>>>> ddd66d66
    )
    data = json.loads(file_path.read_text())
    safe_txs = []
    for tx in convert_to_proposed_transactions(data):
        safe_txs.append(
            safe_operator.prepare_safe_transaction(tx.to, tx.value, tx.data)
        )

<<<<<<< HEAD
    if len(safe_txs) == 0:
        raise typer.BadParameter("No transactions found.")

    if len(safe_txs) == 1:
        safe_operator.execute_safe_transaction(safe_txs[0])
        return

    multisend_tx = safe_operator.batch_safe_txs(safe_operator.get_nonce(), safe_txs)
    if multisend_tx is not None:
        safe_operator.execute_safe_transaction(multisend_tx)
=======
>>>>>>> ddd66d66

@app.command()
def version():
    print(f"Safe Cli v{VERSION}")


@app.command(
    hidden=True,
    name="attended-mode",
    help="""
        safe-cli [--history] [--get-safes-from-owner] address node_url\n
        Examples:\n
            safe-cli 0x0000000000000000000000000000000000000000 https://sepolia.drpc.org\n
            safe-cli --get-safes-from-owner 0x0000000000000000000000000000000000000000 https://sepolia.drpc.org\n\n\n\n
            safe-cli --history 0x0000000000000000000000000000000000000000 https://sepolia.drpc.org\n
            safe-cli --history --get-safes-from-owner 0x0000000000000000000000000000000000000000 https://sepolia.drpc.org\n\n\n\n
            safe-cli send-ether 0xsafeaddress https://sepolia.drpc.org 0xtoaddress wei-amount --private-key key1 --private-key key1 --private-key keyN [--non-interactive]\n
            safe-cli send-erc721 0xsafeaddress https://sepolia.drpc.org 0xtoaddress 0xtokenaddres id --private-key key1 --private-key key2 --private-key keyN [--non-interactive]\n
            safe-cli send-erc20 0xsafeaddress https://sepolia.drpc.org 0xtoaddress 0xtokenaddres wei-amount --private-key key1 --private-key key2 --private-key keyN [--non-interactive]\n
            safe-cli send-custom 0xsafeaddress https://sepolia.drpc.org 0xtoaddress value 0xtxdata --private-key key1 --private-key key2 --private-key keyN [--non-interactive]\n\n\n\n
    """,
    epilog="Commands available in unattended mode:\n\n\n\n"
    + "\n\n".join(
        [
            f"  {get_command_name(command)}"
            for command in get_command(app).commands.keys()
        ]
    )
    + "\n\n\n\nUse the --help option of each command to see the usage options.",
)
def default_attended_mode(
    address: Annotated[
        ChecksumAddress,
        typer.Argument(
            help="The address of the Safe, or an owner address if --get-safes-from-owner is specified.",
            callback=check_ethereum_address,
            click_type=ChecksumAddressParser(),
            show_default=False,
        ),
    ],
    node_url: node_url_option,
    history: Annotated[
        bool,
        typer.Option(
            help="Enable history. By default it's disabled due to security reasons",
            rich_help_panel="Optional Arguments",
        ),
    ] = False,
    get_safes_from_owner: Annotated[
        bool,
        typer.Option(
            help="Indicates that address is an owner (Safe Transaction Service is required for this feature)",
            rich_help_panel="Optional Arguments",
        ),
    ] = False,
) -> None:
    print_formatted_text(text2art("Safe CLI"))  # Print fancy text
    print_formatted_text(HTML(f"<b>Version: {VERSION}</b>"))

<<<<<<< HEAD
@app.command()
def version():
    print(f"Safe Cli v{VERSION}")


@app.command(
    hidden=True,
    name="attended-mode",
    help="""
        safe-cli [--history] [--get-safes-from-owner] address node_url\n
        Examples:\n
            safe-cli 0x0000000000000000000000000000000000000000 https://sepolia.drpc.org\n
            safe-cli --get-safes-from-owner 0x0000000000000000000000000000000000000000 https://sepolia.drpc.org\n\n\n\n
            safe-cli --history 0x0000000000000000000000000000000000000000 https://sepolia.drpc.org\n
            safe-cli --history --get-safes-from-owner 0x0000000000000000000000000000000000000000 https://sepolia.drpc.org\n\n\n\n
            safe-cli send-ether 0xsafeaddress https://sepolia.drpc.org 0xtoaddress wei-amount --private-key key1 --private-key key1 --private-key keyN\n
            safe-cli send-erc721 0xsafeaddress https://sepolia.drpc.org 0xtoaddress 0xtokenaddres id --private-key key1 --private-key key2 --private-key keyN\n
            safe-cli send-erc20 0xsafeaddress https://sepolia.drpc.org 0xtoaddress 0xtokenaddres wei-amount --private-key key1 --private-key key2 --private-key keyN\n
            safe-cli send-custom 0xsafeaddress https://sepolia.drpc.org 0xtoaddress value 0xtxdata --private-key key1 --private-key key2 --private-key keyN\n\n\n\n
            safe-cli tx-builder 0xsafeaddress https://sepolia.drpc.org  ./path/to/exported/tx-builder/file.json --private-key key1 --private-key keyN
    """,
    epilog="Commands available in unattended mode:\n\n\n\n"
    + "\n\n".join(
        [
            f"  {get_command_name(command)}"
            for command in get_command(app).commands.keys()
        ]
    )
    + "\n\n\n\nUse the --help option of each command to see the usage options.",
)
def default_attended_mode(
    address: Annotated[
        ChecksumAddress,
        typer.Argument(
            help="The address of the Safe, or an owner address if --get-safes-from-owner is specified.",
            callback=check_ethereum_address,
            click_type=ChecksumAddressParser(),
            show_default=False,
        ),
    ],
    node_url: Annotated[
        str, typer.Argument(help="Ethereum node url.", show_default=False)
    ],
    history: Annotated[
        bool,
        typer.Option(
            help="Enable history. By default it's disabled due to security reasons",
            rich_help_panel="Optional Arguments",
        ),
    ] = False,
    get_safes_from_owner: Annotated[
        bool,
        typer.Option(
            help="Indicates that address is an owner (Safe Transaction Service is required for this feature)",
            rich_help_panel="Optional Arguments",
        ),
    ] = False,
) -> None:
=======
>>>>>>> ddd66d66
    if get_safes_from_owner:
        safe_address_listed = get_safe_from_owner(address, node_url)
        safe_cli = SafeCli(safe_address_listed, node_url, history)
    else:
        safe_cli = SafeCli(address, node_url, history)
    safe_cli.print_startup_info()
    safe_cli.loop()


<<<<<<< HEAD
def main():
    # By default, the attended mode is initialised. Otherwise, the required command must be specified.
    if len(sys.argv) == 1 or sys.argv[1] not in [
        get_command_name(key) for key in get_command(app).commands.keys()
    ]:
=======
def _is_safe_cli_default_command(arguments: List[str]) -> bool:
    # safe-cli
    if len(sys.argv) == 1:
        return True

    if sys.argv[1] == "--help":
        return True

    # Only added if is not a valid command, and it is an address. safe-cli 0xaddress http://url
    if sys.argv[1] not in [
        get_command_name(key) for key in get_command(app).commands.keys()
    ] and Web3.is_checksum_address(sys.argv[1]):
        return True

    return False


def main():
    # By default, the attended mode is initialised. Otherwise, the required command must be specified.
    if _is_safe_cli_default_command(sys.argv):
>>>>>>> ddd66d66
        sys.argv.insert(1, "attended-mode")
    app()<|MERGE_RESOLUTION|>--- conflicted
+++ resolved
@@ -1,17 +1,8 @@
 #!/bin/env python3
-<<<<<<< HEAD
 import json
+import os
 import sys
 from pathlib import Path
-from typing import Annotated, List
-
-import typer
-from eth_typing import ChecksumAddress
-from hexbytes import HexBytes
-from typer.main import get_command, get_command_name
-=======
-import os
-import sys
 from typing import Annotated, List
 
 import typer
@@ -21,16 +12,12 @@
 from prompt_toolkit import HTML, print_formatted_text
 from typer.main import get_command, get_command_name
 from web3 import Web3
->>>>>>> ddd66d66
 
 from . import VERSION
 from .argparse_validators import check_hex_str
 from .operators import SafeOperator
 from .safe_cli import SafeCli
-<<<<<<< HEAD
 from .tx_builder.tx_builder_file_decoder import convert_to_proposed_transactions
-=======
->>>>>>> ddd66d66
 from .typer_validators import (
     ChecksumAddressParser,
     HexBytesParser,
@@ -38,8 +25,6 @@
     check_private_keys,
 )
 from .utils import get_safe_from_owner
-<<<<<<< HEAD
-=======
 
 app = typer.Typer(name="Safe CLI")
 
@@ -135,100 +120,13 @@
         safe_address, node_url, private_key, interactive
     )
     safe_operator.send_ether(to, value, safe_nonce=safe_nonce)
->>>>>>> ddd66d66
-
-app = typer.Typer(name="Safe CLI")
-
-<<<<<<< HEAD
-
-def _build_safe_operator_and_load_keys(
-    safe_address: ChecksumAddress, node_url: str, private_keys: List[str]
-) -> SafeOperator:
-    safe_operator = SafeOperator(safe_address, node_url, no_input=True)
-    safe_operator.load_cli_owners(private_keys)
-    return safe_operator
-
-
-@app.command()
-def send_ether(
-    safe_address: Annotated[
-        ChecksumAddress,
-        typer.Argument(
-            help="The address of the Safe.",
-            callback=check_ethereum_address,
-            click_type=ChecksumAddressParser(),
-            show_default=False,
-        ),
-    ],
-    node_url: Annotated[
-        str, typer.Argument(help="Ethereum node url.", show_default=False)
-    ],
-    to: Annotated[
-        ChecksumAddress,
-        typer.Argument(
-            help="The address of destination.",
-            callback=check_ethereum_address,
-            click_type=ChecksumAddressParser(),
-            show_default=False,
-        ),
-    ],
-    value: Annotated[
-        int, typer.Argument(help="Amount of ether in wei to send.", show_default=False)
-    ],
-    private_key: Annotated[
-        List[str],
-        typer.Option(
-            help="List of private keys of signers.",
-            rich_help_panel="Optional Arguments",
-            show_default=False,
-            callback=check_private_keys,
-        ),
-    ] = None,
-    safe_nonce: Annotated[
-        int,
-        typer.Option(
-            help="Force nonce for tx_sender",
-            rich_help_panel="Optional Arguments",
-            show_default=False,
-        ),
-    ] = None,
-):
-    safe_operator = _build_safe_operator_and_load_keys(
-        safe_address, node_url, private_key
-    )
-    safe_operator.send_ether(to, value, safe_nonce=safe_nonce)
-
-
-@app.command()
-def send_erc20(
-    safe_address: Annotated[
-        ChecksumAddress,
-        typer.Argument(
-            help="The address of the Safe.",
-            callback=check_ethereum_address,
-            click_type=ChecksumAddressParser(),
-            show_default=False,
-        ),
-    ],
-    node_url: Annotated[
-        str, typer.Argument(help="Ethereum node url.", show_default=False)
-    ],
-    to: Annotated[
-        ChecksumAddress,
-        typer.Argument(
-            help="The address of destination.",
-            callback=check_ethereum_address,
-            click_type=ChecksumAddressParser(),
-            show_default=False,
-        ),
-    ],
-=======
+
+
 @app.command()
 def send_erc20(
     safe_address: safe_address_option,
     node_url: node_url_option,
     to: to_option,
->>>>>>> ddd66d66
     token_address: Annotated[
         ChecksumAddress,
         typer.Argument(
@@ -261,80 +159,6 @@
             show_default=False,
         ),
     ] = None,
-<<<<<<< HEAD
-):
-    safe_operator = _build_safe_operator_and_load_keys(
-        safe_address, node_url, private_key
-    )
-    safe_operator.send_erc20(to, token_address, amount, safe_nonce=safe_nonce)
-
-
-@app.command()
-def send_erc721(
-    safe_address: Annotated[
-        ChecksumAddress,
-        typer.Argument(
-            help="The address of the Safe.",
-            callback=check_ethereum_address,
-            click_type=ChecksumAddressParser(),
-            show_default=False,
-        ),
-    ],
-    node_url: Annotated[
-        str, typer.Argument(help="Ethereum node url.", show_default=False)
-    ],
-    to: Annotated[
-        ChecksumAddress,
-        typer.Argument(
-            help="The address of destination.",
-            callback=check_ethereum_address,
-            click_type=ChecksumAddressParser(),
-            show_default=False,
-        ),
-    ],
-    token_address: Annotated[
-        ChecksumAddress,
-        typer.Argument(
-            help="Erc721 token address.",
-            callback=check_ethereum_address,
-            click_type=ChecksumAddressParser(),
-            show_default=False,
-        ),
-    ],
-    token_id: Annotated[
-        int, typer.Argument(help="Erc721 token id.", show_default=False)
-    ],
-    private_key: Annotated[
-        List[str],
-        typer.Option(
-            help="List of private keys of signers.",
-            rich_help_panel="Optional Arguments",
-            show_default=False,
-            callback=check_private_keys,
-        ),
-    ] = None,
-    safe_nonce: Annotated[
-        int,
-        typer.Option(
-            help="Force nonce for tx_sender",
-            rich_help_panel="Optional Arguments",
-            show_default=False,
-        ),
-    ] = None,
-):
-    safe_operator = _build_safe_operator_and_load_keys(
-        safe_address, node_url, private_key
-    )
-    safe_operator.send_erc721(to, token_address, token_id, safe_nonce=safe_nonce)
-
-
-@app.command()
-def send_custom(
-    safe_address: Annotated[
-        ChecksumAddress,
-        typer.Argument(
-            help="The address of the Safe.",
-=======
     interactive: interactive_option = True,
 ):
     safe_operator = _build_safe_operator_and_load_keys(
@@ -352,25 +176,44 @@
         ChecksumAddress,
         typer.Argument(
             help="Erc721 token address.",
->>>>>>> ddd66d66
             callback=check_ethereum_address,
             click_type=ChecksumAddressParser(),
             show_default=False,
         ),
     ],
-<<<<<<< HEAD
-    node_url: Annotated[
-        str, typer.Argument(help="Ethereum node url.", show_default=False)
-    ],
-    to: Annotated[
-        ChecksumAddress,
-        typer.Argument(
-            help="The address of destination.",
-            callback=check_ethereum_address,
-            click_type=ChecksumAddressParser(),
-            show_default=False,
-        ),
-    ],
+    token_id: Annotated[
+        int, typer.Argument(help="Erc721 token id.", show_default=False)
+    ],
+    private_key: Annotated[
+        List[str],
+        typer.Option(
+            help="List of private keys of signers.",
+            rich_help_panel="Optional Arguments",
+            show_default=False,
+            callback=check_private_keys,
+        ),
+    ] = None,
+    safe_nonce: Annotated[
+        int,
+        typer.Option(
+            help="Force nonce for tx_sender",
+            rich_help_panel="Optional Arguments",
+            show_default=False,
+        ),
+    ] = None,
+    interactive: interactive_option = True,
+):
+    safe_operator = _build_safe_operator_and_load_keys(
+        safe_address, node_url, private_key, interactive
+    )
+    safe_operator.send_erc721(to, token_address, token_id, safe_nonce=safe_nonce)
+
+
+@app.command()
+def send_custom(
+    safe_address: safe_address_option,
+    node_url: node_url_option,
+    to: to_option,
     value: Annotated[int, typer.Argument(help="Value to send.", show_default=False)],
     data: Annotated[
         HexBytes,
@@ -380,10 +223,6 @@
             click_type=HexBytesParser(),
             show_default=False,
         ),
-=======
-    token_id: Annotated[
-        int, typer.Argument(help="Erc721 token id.", show_default=False)
->>>>>>> ddd66d66
     ],
     private_key: Annotated[
         List[str],
@@ -402,7 +241,6 @@
             show_default=False,
         ),
     ] = None,
-<<<<<<< HEAD
     delegate: Annotated[
         bool,
         typer.Option(
@@ -410,9 +248,10 @@
             rich_help_panel="Optional Arguments",
         ),
     ] = False,
+    interactive: interactive_option = True,
 ):
     safe_operator = _build_safe_operator_and_load_keys(
-        safe_address, node_url, private_key
+        safe_address, node_url, private_key, interactive
     )
     safe_operator.send_custom(
         to, value, data, safe_nonce=safe_nonce, delegate_call=delegate
@@ -458,62 +297,6 @@
 ):
     safe_operator = _build_safe_operator_and_load_keys(
         safe_address, node_url, private_key
-=======
-    interactive: interactive_option = True,
-):
-    safe_operator = _build_safe_operator_and_load_keys(
-        safe_address, node_url, private_key, interactive
-    )
-    safe_operator.send_erc721(to, token_address, token_id, safe_nonce=safe_nonce)
-
-
-@app.command()
-def send_custom(
-    safe_address: safe_address_option,
-    node_url: node_url_option,
-    to: to_option,
-    value: Annotated[int, typer.Argument(help="Value to send.", show_default=False)],
-    data: Annotated[
-        HexBytes,
-        typer.Argument(
-            help="HexBytes data to send.",
-            callback=check_hex_str,
-            click_type=HexBytesParser(),
-            show_default=False,
-        ),
-    ],
-    private_key: Annotated[
-        List[str],
-        typer.Option(
-            help="List of private keys of signers.",
-            rich_help_panel="Optional Arguments",
-            show_default=False,
-            callback=check_private_keys,
-        ),
-    ] = None,
-    safe_nonce: Annotated[
-        int,
-        typer.Option(
-            help="Force nonce for tx_sender",
-            rich_help_panel="Optional Arguments",
-            show_default=False,
-        ),
-    ] = None,
-    delegate: Annotated[
-        bool,
-        typer.Option(
-            help="Use DELEGATE_CALL. By default use CALL",
-            rich_help_panel="Optional Arguments",
-        ),
-    ] = False,
-    interactive: interactive_option = True,
-):
-    safe_operator = _build_safe_operator_and_load_keys(
-        safe_address, node_url, private_key, interactive
-    )
-    safe_operator.send_custom(
-        to, value, data, safe_nonce=safe_nonce, delegate_call=delegate
->>>>>>> ddd66d66
     )
     data = json.loads(file_path.read_text())
     safe_txs = []
@@ -522,7 +305,6 @@
             safe_operator.prepare_safe_transaction(tx.to, tx.value, tx.data)
         )
 
-<<<<<<< HEAD
     if len(safe_txs) == 0:
         raise typer.BadParameter("No transactions found.")
 
@@ -533,8 +315,7 @@
     multisend_tx = safe_operator.batch_safe_txs(safe_operator.get_nonce(), safe_txs)
     if multisend_tx is not None:
         safe_operator.execute_safe_transaction(multisend_tx)
-=======
->>>>>>> ddd66d66
+
 
 @app.command()
 def version():
@@ -555,65 +336,6 @@
             safe-cli send-erc721 0xsafeaddress https://sepolia.drpc.org 0xtoaddress 0xtokenaddres id --private-key key1 --private-key key2 --private-key keyN [--non-interactive]\n
             safe-cli send-erc20 0xsafeaddress https://sepolia.drpc.org 0xtoaddress 0xtokenaddres wei-amount --private-key key1 --private-key key2 --private-key keyN [--non-interactive]\n
             safe-cli send-custom 0xsafeaddress https://sepolia.drpc.org 0xtoaddress value 0xtxdata --private-key key1 --private-key key2 --private-key keyN [--non-interactive]\n\n\n\n
-    """,
-    epilog="Commands available in unattended mode:\n\n\n\n"
-    + "\n\n".join(
-        [
-            f"  {get_command_name(command)}"
-            for command in get_command(app).commands.keys()
-        ]
-    )
-    + "\n\n\n\nUse the --help option of each command to see the usage options.",
-)
-def default_attended_mode(
-    address: Annotated[
-        ChecksumAddress,
-        typer.Argument(
-            help="The address of the Safe, or an owner address if --get-safes-from-owner is specified.",
-            callback=check_ethereum_address,
-            click_type=ChecksumAddressParser(),
-            show_default=False,
-        ),
-    ],
-    node_url: node_url_option,
-    history: Annotated[
-        bool,
-        typer.Option(
-            help="Enable history. By default it's disabled due to security reasons",
-            rich_help_panel="Optional Arguments",
-        ),
-    ] = False,
-    get_safes_from_owner: Annotated[
-        bool,
-        typer.Option(
-            help="Indicates that address is an owner (Safe Transaction Service is required for this feature)",
-            rich_help_panel="Optional Arguments",
-        ),
-    ] = False,
-) -> None:
-    print_formatted_text(text2art("Safe CLI"))  # Print fancy text
-    print_formatted_text(HTML(f"<b>Version: {VERSION}</b>"))
-
-<<<<<<< HEAD
-@app.command()
-def version():
-    print(f"Safe Cli v{VERSION}")
-
-
-@app.command(
-    hidden=True,
-    name="attended-mode",
-    help="""
-        safe-cli [--history] [--get-safes-from-owner] address node_url\n
-        Examples:\n
-            safe-cli 0x0000000000000000000000000000000000000000 https://sepolia.drpc.org\n
-            safe-cli --get-safes-from-owner 0x0000000000000000000000000000000000000000 https://sepolia.drpc.org\n\n\n\n
-            safe-cli --history 0x0000000000000000000000000000000000000000 https://sepolia.drpc.org\n
-            safe-cli --history --get-safes-from-owner 0x0000000000000000000000000000000000000000 https://sepolia.drpc.org\n\n\n\n
-            safe-cli send-ether 0xsafeaddress https://sepolia.drpc.org 0xtoaddress wei-amount --private-key key1 --private-key key1 --private-key keyN\n
-            safe-cli send-erc721 0xsafeaddress https://sepolia.drpc.org 0xtoaddress 0xtokenaddres id --private-key key1 --private-key key2 --private-key keyN\n
-            safe-cli send-erc20 0xsafeaddress https://sepolia.drpc.org 0xtoaddress 0xtokenaddres wei-amount --private-key key1 --private-key key2 --private-key keyN\n
-            safe-cli send-custom 0xsafeaddress https://sepolia.drpc.org 0xtoaddress value 0xtxdata --private-key key1 --private-key key2 --private-key keyN\n\n\n\n
             safe-cli tx-builder 0xsafeaddress https://sepolia.drpc.org  ./path/to/exported/tx-builder/file.json --private-key key1 --private-key keyN
     """,
     epilog="Commands available in unattended mode:\n\n\n\n"
@@ -635,9 +357,7 @@
             show_default=False,
         ),
     ],
-    node_url: Annotated[
-        str, typer.Argument(help="Ethereum node url.", show_default=False)
-    ],
+    node_url: node_url_option,
     history: Annotated[
         bool,
         typer.Option(
@@ -653,8 +373,9 @@
         ),
     ] = False,
 ) -> None:
-=======
->>>>>>> ddd66d66
+    print_formatted_text(text2art("Safe CLI"))  # Print fancy text
+    print_formatted_text(HTML(f"<b>Version: {VERSION}</b>"))
+
     if get_safes_from_owner:
         safe_address_listed = get_safe_from_owner(address, node_url)
         safe_cli = SafeCli(safe_address_listed, node_url, history)
@@ -664,13 +385,6 @@
     safe_cli.loop()
 
 
-<<<<<<< HEAD
-def main():
-    # By default, the attended mode is initialised. Otherwise, the required command must be specified.
-    if len(sys.argv) == 1 or sys.argv[1] not in [
-        get_command_name(key) for key in get_command(app).commands.keys()
-    ]:
-=======
 def _is_safe_cli_default_command(arguments: List[str]) -> bool:
     # safe-cli
     if len(sys.argv) == 1:
@@ -691,6 +405,5 @@
 def main():
     # By default, the attended mode is initialised. Otherwise, the required command must be specified.
     if _is_safe_cli_default_command(sys.argv):
->>>>>>> ddd66d66
         sys.argv.insert(1, "attended-mode")
     app()